--- conflicted
+++ resolved
@@ -1,4 +1,3 @@
-<<<<<<< HEAD
 import { createTRPCClient, lumosLoginService, lumosOrdersService } from 'lumos-ts';
 import superjson from 'superjson';
 
@@ -8,39 +7,46 @@
   transformer: superjson,
   loginService: lumosLoginService,
   ordersService: lumosOrdersService,
-=======
-import { createTRPCProxyClient, httpBatchLink } from '@trpc/client';
-import type { AppRouter } from '../index';
-import { getAuthHeaders, getToken } from './auth';
-import axios from 'axios';
-import { loginService as lumosLoginService, ordersService as lumosOrdersService } from 'lumos-ts';
-
-/**
- * Creates a TRPC client for making API calls to the backend
- */
-export const trpc = createTRPCProxyClient<AppRouter>({
-  links: [
-    httpBatchLink({
-      url: 'http://localhost:4000/trpc', // Match the port where the server is running
-      // Include JWT token in headers for authenticated requests
-      headers() {
-        // Debug token presence
-        const token = getToken();
-        console.log('Auth token available:', !!token);
-        
-        const headers = {
-          ...getAuthHeaders(),
-          'Content-Type': 'application/json',
-        };
-        
-        console.log('Request headers:', headers);
-        return headers;
-      },
-    }),
-  ],
->>>>>>> fb3ffe1d
 });
 
 // Re-export login and orders services for component-level usage.
 export const loginService = lumosLoginService;
-export const ordersService = lumosOrdersService;+export const ordersService = lumosOrdersService;
+
+// Helper function to handle API errors consistently
+export const handleApiError = (error: unknown): { message: string; code?: string } => {
+  console.error('API Error:', error);
+  
+  if (typeof error === 'object' && error !== null && 'message' in error) {
+    return {
+      message: String(error.message),
+      code: 'code' in error ? String(error.code) : 'UNKNOWN_ERROR'
+    };
+  }
+  
+  return {
+    message: 'An unexpected error occurred',
+    code: 'UNKNOWN_ERROR'
+  };
+};
+
+// Type definitions for API responses
+export interface ApiResponse<T> {
+  data?: T;
+  error?: {
+    message: string;
+    code: string;
+  };
+}
+
+// Async wrapper for trpc calls with consistent error handling
+export async function safeApiCall<T>(
+  apiCall: () => Promise<T>
+): Promise<ApiResponse<T>> {
+  try {
+    const data = await apiCall();
+    return { data };
+  } catch (error) {
+    return { error: handleApiError(error) };
+  }
+}